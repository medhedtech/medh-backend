import express from "express";
import { ENV_VARS } from "./config/envVars.js";
import corsMiddleware from "./config/cors.js";
import connectDB from "./config/db.js";
import logger from "./utils/logger.js";

const app = express();

import { dirname, join } from "path";
import { fileURLToPath } from "url";

import helmet from "helmet";
import mongoose from "mongoose";
import morgan from "morgan";
import session from "express-session";
import passport from "passport";

import handlePreflight from "./config/cors.js";
// import errorHandler from "./middleware/errorHandler.js"; // ❌ commented: was returning HTML?
import trackingMiddleware from "./middleware/trackingMiddleware.js";
import routes from "./routes/index.js";
import sentryUtils from "./utils/sentry.js";
import "./config/passport-config.js";
import wishlistRoutes from "./routes/wishlistRoutes.js";
import studentProgressRoutes from "./routes/studentProgressRoutes.js";
import courseMaterialRoutes from "./routes/courseMaterialRoutes.js";
import sessionRatingRoutes from "./routes/sessionRatingRoutes.js";
import emailManagementRoutes from "./routes/emailManagementRoutes.js";
import healthRoutes from "./routes/healthRoutes.js";

const __filename = fileURLToPath(import.meta.url);
const __dirname = dirname(__filename);

// Initialize Sentry
sentryUtils.initSentry();
app.set("trust proxy", true);
sentryUtils.setupSentryRequestHandler(app);

// MongoDB connection
if (ENV_VARS.NODE_ENV === "development" && !process.env.MONGODB_URL) {
  process.env.MONGODB_URL = "mongodb://localhost:27017/medh";
  console.log("Using local MongoDB instance for development:", process.env.MONGODB_URL);
}
connectDB().catch((error) => {
  console.error("Initial MongoDB connection error:", error);
  console.log("Application will continue running with limited functionality.");
});

// Cron jobs
import initializeSessionReminderCrons from "./cronjob/session-reminder-cron.js";
import { startZoomRecordingSync } from "./cronjob/zoom-recording-sync.js";
mongoose.connection.once("open", () => {
  console.log("MongoDB connected, initializing session reminder cron jobs...");
  initializeSessionReminderCrons();
  console.log("Starting Zoom recording sync cron job...");
  startZoomRecordingSync();
});

// Middleware
app.use(handlePreflight);
app.use(
  helmet({
    contentSecurityPolicy: false,
  })
);
app.use(
  express.json({
<<<<<<< HEAD
    limit: "10gb",
=======
    limit: "10240mb", // ~10GB for metadata; actual binary is streamed via multer
>>>>>>> 4f7667c5
    verify: (req, res, buf, encoding) => {
      if (
        req.headers["content-type"] === "application/json" &&
        req.url.includes("/upload/base64")
      ) {
        req.rawBody = buf.toString(encoding || "utf8");
      }
    },
  })
);
<<<<<<< HEAD
app.use(express.urlencoded({ extended: true, limit: "10gb" }));
=======
app.use(express.urlencoded({ extended: true, limit: "10240mb" }));
>>>>>>> 4f7667c5
app.use(morgan("dev"));

// Session
app.use(
  session({
    secret: process.env.SESSION_SECRET || "your-session-secret-here",
    resave: false,
    saveUninitialized: false,
    cookie: {
      secure: process.env.NODE_ENV === "production",
      httpOnly: true,
      maxAge: 24 * 60 * 60 * 1000,
    },
  })
);

// Passport
app.use(passport.initialize());
app.use(passport.session());

// Static
app.use("/uploads", express.static(join(__dirname, "uploads")));

// Routes
app.use("/api/v1/health", healthRoutes);
app.get("/health", (req, res) => {
  res.status(200).json({
    status: "ok",
    uptime: process.uptime(),
    timestamp: new Date().toISOString(),
    mongodb: {
      status: mongoose.connection.readyState === 1 ? "connected" : "disconnected",
    },
  });
});
app.use("/api/v1", routes);
app.use("/api/v1/wishlist", wishlistRoutes);
app.use("/api/v1/student", studentProgressRoutes);
app.use("/api/v1/materials", courseMaterialRoutes);
app.use("/api/v1/sessions", sessionRatingRoutes);
app.use("/api/v1/email-management", emailManagementRoutes);

// Debug CORS endpoint
app.use("/api/cors-debug", (req, res) => {
  res.status(200).json({
    message: "CORS debug endpoint working",
    allowedOrigins:
      ENV_VARS.ALLOWED_ORIGINS.length > 0
        ? ENV_VARS.ALLOWED_ORIGINS
        : ["http://localhost:3000"],
    origin: req.headers.origin || "No origin in request",
  });
});

// ❌ Old 404 handler (duplicate) – commented
/*
app.use((req, res) => {
  res.status(404).json({
    status: "error",
    message: "Route not found",
  });
});
*/

// Single 404 Handler (keep only this one)
app.use((req, res, next) => {
  res.status(404).json({
    status: "error",
    message: `Route not found: ${req.originalUrl}`,
  });
});

// Old custom error handler middleware – commented
// app.use(errorHandler);

// Global Error Handler (always JSON)
app.use((err, req, res, next) => {
  console.error('Error occurred:', err);
  
  res.status(err.statusCode || 500).json({
    status: "error",
    message: err.message || "Internal Server Error",
    stack: process.env.NODE_ENV === "development" ? err.stack : undefined,
  });
});

const PORT = ENV_VARS.PORT || 8080;
app.listen(PORT, () => {
  console.log(`Server running on port ${PORT}`);
});

export default app;<|MERGE_RESOLUTION|>--- conflicted
+++ resolved
@@ -65,11 +65,7 @@
 );
 app.use(
   express.json({
-<<<<<<< HEAD
-    limit: "10gb",
-=======
     limit: "10240mb", // ~10GB for metadata; actual binary is streamed via multer
->>>>>>> 4f7667c5
     verify: (req, res, buf, encoding) => {
       if (
         req.headers["content-type"] === "application/json" &&
@@ -80,11 +76,7 @@
     },
   })
 );
-<<<<<<< HEAD
-app.use(express.urlencoded({ extended: true, limit: "10gb" }));
-=======
 app.use(express.urlencoded({ extended: true, limit: "10240mb" }));
->>>>>>> 4f7667c5
 app.use(morgan("dev"));
 
 // Session
