import express from "express";
import { ENV_VARS } from "./config/envVars.js";
import corsMiddleware from "./config/cors.js";
import connectDB from "./config/db.js";
import logger from "./utils/logger.js";

const app = express();

import { dirname, join } from "path";
import { fileURLToPath } from "url";

import helmet from "helmet";
import mongoose from "mongoose";
import morgan from "morgan";
import session from "express-session";
import passport from "passport";

import handlePreflight from "./config/cors.js";
// import errorHandler from "./middleware/errorHandler.js"; // ❌ commented: was returning HTML?
import trackingMiddleware from "./middleware/trackingMiddleware.js";
import routes from "./routes/index.js";
import sentryUtils from "./utils/sentry.js";
import "./config/passport-config.js";
import wishlistRoutes from "./routes/wishlistRoutes.js";
import studentProgressRoutes from "./routes/studentProgressRoutes.js";
import courseMaterialRoutes from "./routes/courseMaterialRoutes.js";
import sessionRatingRoutes from "./routes/sessionRatingRoutes.js";
import emailManagementRoutes from "./routes/emailManagementRoutes.js";
import healthRoutes from "./routes/healthRoutes.js";

const __filename = fileURLToPath(import.meta.url);
const __dirname = dirname(__filename);

// Initialize Sentry
sentryUtils.initSentry();
app.set("trust proxy", true);
sentryUtils.setupSentryRequestHandler(app);

// MongoDB connection
if (ENV_VARS.NODE_ENV === "development" && !process.env.MONGODB_URL) {
  process.env.MONGODB_URL = "mongodb://localhost:27017/medh";
  console.log("Using local MongoDB instance for development:", process.env.MONGODB_URL);
}
connectDB().catch((error) => {
  console.error("Initial MongoDB connection error:", error);
  console.log("Application will continue running with limited functionality.");
});

// Cron jobs
import initializeSessionReminderCrons from "./cronjob/session-reminder-cron.js";
import { startZoomRecordingSync } from "./cronjob/zoom-recording-sync.js";
mongoose.connection.once("open", () => {
  console.log("MongoDB connected, initializing session reminder cron jobs...");
  initializeSessionReminderCrons();
  console.log("Starting Zoom recording sync cron job...");
  startZoomRecordingSync();
});

// Middleware
app.use(handlePreflight);
app.use(
  helmet({
    contentSecurityPolicy: false,
  })
);
app.use(
  express.json({
<<<<<<< HEAD
    limit: "10240mb", // ~10GB for metadata; actual binary is streamed via multer
=======
    limit: "10gb",
>>>>>>> 0d79b73b
    verify: (req, res, buf, encoding) => {
      if (
        req.headers["content-type"] === "application/json" &&
        req.url.includes("/upload/base64")
      ) {
        req.rawBody = buf.toString(encoding || "utf8");
      }
    },
  })
);
<<<<<<< HEAD
app.use(express.urlencoded({ extended: true, limit: "10240mb" }));
=======
app.use(express.urlencoded({ extended: true, limit: "10gb" }));
>>>>>>> 0d79b73b
app.use(morgan("dev"));

// Session
app.use(
  session({
    secret: process.env.SESSION_SECRET || "your-session-secret-here",
    resave: false,
    saveUninitialized: false,
    cookie: {
      secure: process.env.NODE_ENV === "production",
      httpOnly: true,
      maxAge: 24 * 60 * 60 * 1000,
    },
  })
);

// Passport
app.use(passport.initialize());
app.use(passport.session());

// Static
app.use("/uploads", express.static(join(__dirname, "uploads")));

// Routes
app.use("/api/v1/health", healthRoutes);
app.get("/health", (req, res) => {
  res.status(200).json({
    status: "ok",
    uptime: process.uptime(),
    timestamp: new Date().toISOString(),
    mongodb: {
      status: mongoose.connection.readyState === 1 ? "connected" : "disconnected",
    },
  });
});
app.use("/api/v1", routes);
app.use("/api/v1/wishlist", wishlistRoutes);
app.use("/api/v1/student", studentProgressRoutes);
app.use("/api/v1/materials", courseMaterialRoutes);
app.use("/api/v1/sessions", sessionRatingRoutes);
app.use("/api/v1/email-management", emailManagementRoutes);

// Debug CORS endpoint
app.use("/api/cors-debug", (req, res) => {
  res.status(200).json({
    message: "CORS debug endpoint working",
    allowedOrigins:
      ENV_VARS.ALLOWED_ORIGINS.length > 0
        ? ENV_VARS.ALLOWED_ORIGINS
        : ["http://localhost:3000"],
    origin: req.headers.origin || "No origin in request",
  });
});

// ❌ Old 404 handler (duplicate) – commented
/*
app.use((req, res) => {
  res.status(404).json({
    status: "error",
    message: "Route not found",
  });
});
*/

// Single 404 Handler (keep only this one)
app.use((req, res, next) => {
  res.status(404).json({
    status: "error",
    message: `Route not found: ${req.originalUrl}`,
  });
});

// Old custom error handler middleware – commented
// app.use(errorHandler);

// Global Error Handler (always JSON)
app.use((err, req, res, next) => {
  console.error('Error occurred:', err);
  
  res.status(err.statusCode || 500).json({
    status: "error",
    message: err.message || "Internal Server Error",
    stack: process.env.NODE_ENV === "development" ? err.stack : undefined,
  });
});

const PORT = ENV_VARS.PORT || 8080;
app.listen(PORT, () => {
  console.log(`Server running on port ${PORT}`);
});

export default app;<|MERGE_RESOLUTION|>--- conflicted
+++ resolved
@@ -65,11 +65,7 @@
 );
 app.use(
   express.json({
-<<<<<<< HEAD
-    limit: "10240mb", // ~10GB for metadata; actual binary is streamed via multer
-=======
-    limit: "10gb",
->>>>>>> 0d79b73b
+    limit: "10gb", // 10GB for large file uploads
     verify: (req, res, buf, encoding) => {
       if (
         req.headers["content-type"] === "application/json" &&
@@ -80,11 +76,7 @@
     },
   })
 );
-<<<<<<< HEAD
-app.use(express.urlencoded({ extended: true, limit: "10240mb" }));
-=======
 app.use(express.urlencoded({ extended: true, limit: "10gb" }));
->>>>>>> 0d79b73b
 app.use(morgan("dev"));
 
 // Session
