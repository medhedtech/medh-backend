--- conflicted
+++ resolved
@@ -13,6 +13,7 @@
   PutObjectCommand,
   HeadBucketCommand,
   HeadObjectCommand,
+  GetObjectCommand,
 } from '@aws-sdk/client-s3';
 import { getSignedUrl } from '@aws-sdk/s3-request-presigner';
 import { createS3Client, validateAWSConfig, AWS_CONFIG } from '../config/aws-config.js';
@@ -395,7 +396,7 @@
       }
     }
     
-    console.log(`📹 Processing file: ${originalName}, Size: ${actualFileSize} bytes, Path: ${file.path || 'memory'}`);
+    console.log(`📹 Processing file: ${file.originalname}, Size: ${actualFileSize} bytes, Path: ${file.path || 'memory'}`);
     
     for (const studentId of parsedStudentIds) {
       const studentName = studentNames[studentId];
@@ -447,7 +448,6 @@
           console.log('✅ Simulated S3 upload success:', s3Key);
         } else {
           // Real S3 upload
-<<<<<<< HEAD
           // Use multipart upload for large files if stored on disk
           if (file.path) {
             // Verify file exists on disk
@@ -469,7 +469,7 @@
             const uploader = new Upload({
               client: s3Client,
               params: {
-                ...uploadParamsBase,
+                ...uploadParams,
                 Body: readStream,
               },
               queueSize: 5, // parallel parts
@@ -482,7 +482,6 @@
             
             // Clean up temporary file from disk
             try {
-              const fsModule = await import('fs');
               if (fsModule.existsSync(file.path)) {
                 fsModule.unlinkSync(file.path);
                 console.log(`🗑️ Cleaned up temporary file: ${file.path}`);
@@ -496,33 +495,30 @@
               throw new Error('File buffer is empty');
             }
             
-            console.log(`📁 Uploading file from memory: ${originalName} (${file.buffer.length} bytes)`);
+            console.log(`📁 Uploading file from memory: ${file.originalname} (${file.buffer.length} bytes)`);
             
             const command = new PutObjectCommand({
-              ...uploadParamsBase,
+              ...uploadParams,
               Body: file.buffer,
             });
             await s3Client.send(command);
             console.log(`✅ S3 upload completed for: ${s3Key}`);
           }
-=======
-          const command = new PutObjectCommand(uploadParams);
-          await s3Client.send(command);
->>>>>>> 95bc2c2f
-
+
+          // Generate signed URL for immediate access
+          const getCommand = new GetObjectCommand({
+            Bucket: AWS_CONFIG.BUCKET_NAME,
+            Key: s3Key
+          });
+          const signedUrl = await getSignedUrl(s3Client, getCommand, { expiresIn: 3600 });
+          
           const videoUrl = `https://${AWS_CONFIG.BUCKET_NAME}.s3.${AWS_CONFIG.REGION}.amazonaws.com/${s3Key}`;
           uploadedVideos.push({
             fileId: s3Key,
-<<<<<<< HEAD
-            name: originalName,
+            name: file.originalname,
             size: actualFileSize,
             url: signedUrl, // Use signed URL instead of direct URL
             directUrl: videoUrl, // Keep direct URL for reference
-=======
-            name: file.originalname,
-            size: file.size,
-            url: videoUrl,
->>>>>>> 95bc2c2f
             studentId,
             sessionNo,
             batchId,
