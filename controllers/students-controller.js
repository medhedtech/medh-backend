import Student from "../models/student-model.js";
import Course from "../models/course-model.js";
import Wishlist from "../models/wishlist.model.js";
import User from "../models/user-modal.js";
import logger from "../utils/logger.js";
import { USER_ROLES } from "../models/user-modal.js";

// Create a new student (stored in Student collection)
export const createStudent = async (req, res) => {
  try {
    const { full_name, email, phone_numbers = [], status, age, course_name } = req.body;
    
    // Check if student already exists
    const existingStudent = await Student.findOne({ email });
    if (existingStudent) {
      return res.status(400).json({ 
        success: false, 
        message: "Student with this email already exists" 
      });
    }

    // Create new student
    const newStudent = new Student({
      full_name,
      email,
      age,
      phone_numbers,
      course_name,
      status: status || "Active",
      meta: {
        createdBy: "system",
        updatedBy: "system"
      }
    });
    await newStudent.save();
    
    res.status(201).json({ 
      success: true,
      message: "Student created successfully", 
      student: newStudent 
    });
  } catch (error) {
    res.status(500).json({ 
      success: false,
      message: "Error creating student", 
      error: error.message 
    });
  }
};

// Get all students from Student collection only
export const getAllStudents = async (req, res) => {
  try {
<<<<<<< HEAD
    const { search, page = 1, limit = 20 } = req.query;
=======
    const { search, page = 1, limit = 1000 } = req.query; // Increased limit to get all students
>>>>>>> 4f7667c5
    
    console.log('getAllStudents called with:', { search, page, limit });
    
    // Build query for Student collection - remove status filter to get ALL students
    const studentQuery = {};
    
    // Add search functionality
    if (search) {
      const searchRegex = { $regex: search, $options: 'i' };
      studentQuery.$or = [
        { full_name: searchRegex },
        { email: searchRegex },
        { course_name: searchRegex }
      ];
    }
    
    console.log('Student Query:', JSON.stringify(studentQuery, null, 2));
    
    // Calculate pagination
    const skip = (parseInt(page) - 1) * parseInt(limit);
    
    // Fetch ALL students from Student collection (no status filter)
    const students = await Student.find(studentQuery)
      .select('_id full_name email age course_name status meta')
      .sort({ full_name: 1 })
      .skip(skip)
      .limit(parseInt(limit));
    
    console.log(`Found ${students.length} students from Student collection`);
    
    // Get total count for pagination
    const totalStudents = await Student.countDocuments(studentQuery);
    
    console.log(`Total students in Student collection: ${totalStudents}`);
    
    res.status(200).json({
      success: true,
      message: "Students fetched successfully from Student collection",
      data: {
        items: students,
        total: totalStudents,
        page: parseInt(page),
        limit: parseInt(limit),
        pages: Math.ceil(totalStudents / parseInt(limit))
      }
    });
  } catch (error) {
    console.error('Error fetching students:', error);
    res.status(500).json({ 
      success: false,
      message: "Error fetching students", 
      error: error.message 
    });
  }
};

// Get a student by ID
export const getStudentById = async (req, res) => {
  try {
    const { id } = req.params;
    const student = await Student.findById(id);
    if (!student) {
      return res.status(404).json({ message: "Student not found" });
    }
    res.status(200).json({ success: true, data: student });
  } catch (error) {
    res.status(500).json({ message: "Error fetching student", error });
  }
};

// Update a student by ID
export const updateStudent = async (req, res) => {
  try {
    const { id } = req.params;
    const updateData = req.body;
    
    const updatedStudent = await Student.findByIdAndUpdate(
      id,
      updateData,
      { new: true, runValidators: true },
    );
    if (!updatedStudent) {
      return res.status(404).json({ message: "Student not found" });
    }
    res.status(200).json({ success: true, data: updatedStudent });
  } catch (error) {
    res.status(500).json({ message: "Error updating student", error });
  }
};

// Delete a student by ID
export const deleteStudent = async (req, res) => {
  try {
    const { id } = req.params;
    const deletedStudent = await Student.findByIdAndDelete(id);
    if (!deletedStudent) {
      return res.status(404).json({ message: "Student not found" });
    }
    res.status(200).json({ success: true, message: "Student deleted successfully" });
  } catch (error) {
    res.status(500).json({ message: "Error deleting student", error });
  }
};

// Toggle student status by ID
export const toggleStudentStatus = async (req, res) => {
  try {
    const { id } = req.params;
    const student = await Student.findById(id);
    if (!student) {
      return res.status(404).json({ message: "Student not found" });
    }
    const newStatus = student.status === "Active" ? "Inactive" : "Active";
    student.status = newStatus;
    await student.save();
    res.status(200).json({
      success: true,
      message: `Student status updated to ${newStatus}`,
      student: {
        id: student._id,
        status: student.status,
        full_name: student.full_name,
      },
    });
  } catch (error) {
    console.error("Error toggling student status:", error);
    res.status(500).json({
      success: false,
      message: "Error toggling student status. Please try again later.",
      error: error.message,
    });
  }
};

// ===========================
// WISHLIST MANAGEMENT APIs
// ===========================

/**
 * Add a course to student's wishlist
 * @route POST /api/students/wishlist/add
 * @access Private (Student)
 */
export const addToWishlist = async (req, res) => {
  try {
    const { studentId, courseId } = req.body;

    // Validate required fields
    if (!studentId || !courseId) {
      return res.status(400).json({
        success: false,
        message: "Student ID and Course ID are required",
        errors: {
          studentId: !studentId ? "Student ID is required" : null,
          courseId: !courseId ? "Course ID is required" : null,
        },
      });
    }

    // Verify student exists and has student role
    const student = await User.findOne({
      _id: studentId,
      role: { $in: [USER_ROLES.STUDENT, USER_ROLES.CORPORATE_STUDENT] },
      is_active: true,
    });

    if (!student) {
      return res.status(404).json({
        success: false,
        message: "Student not found or inactive",
      });
    }

    // Verify course exists and is published
    const course = await Course.findOne({
      _id: courseId,
      status: { $in: ["Published", "Upcoming"] },
    });

    if (!course) {
      return res.status(404).json({
        success: false,
        message: "Course not found or not available",
      });
    }

    // Find or create wishlist for the student
    let wishlist = await Wishlist.findOne({ user: studentId });

    if (!wishlist) {
      // Create new wishlist
      wishlist = new Wishlist({
        user: studentId,
        courses: [
          {
            course: courseId,
            addedAt: new Date(),
            notificationPreference: {
              priceDrops: true,
              startDate: true,
            },
          },
        ],
      });
    } else {
      // Check if course is already in wishlist
      const existingCourse = wishlist.courses.find(
        (item) => item.course.toString() === courseId.toString(),
      );

      if (existingCourse) {
        return res.status(409).json({
          success: false,
          message: "Course is already in your wishlist",
          data: {
            course: {
              id: course._id,
              title: course.course_title,
              addedAt: existingCourse.addedAt,
            },
          },
        });
      }

      // Add course to existing wishlist
      wishlist.courses.push({
        course: courseId,
        addedAt: new Date(),
        notificationPreference: {
          priceDrops: true,
          startDate: true,
        },
      });
    }

    // Update lastUpdated timestamp
    wishlist.lastUpdated = new Date();
    await wishlist.save();

    // Log activity
    try {
      await student.logActivity("course_wishlist_add", courseId, {
        course_title: course.course_title,
        course_category: course.course_category,
        added_at: new Date(),
        wishlist_count: wishlist.courses.length,
      });
    } catch (logError) {
      logger.warn("Failed to log wishlist activity", {
        error: logError.message,
      });
    }

    res.status(201).json({
      success: true,
      message: "Course added to wishlist successfully",
      data: {
        wishlist: {
          id: wishlist._id,
          totalCourses: wishlist.courses.length,
          lastUpdated: wishlist.lastUpdated,
        },
        course: {
          id: course._id,
          title: course.course_title,
          category: course.course_category,
          image: course.course_image,
          addedAt: new Date(),
        },
      },
    });
  } catch (error) {
    logger.error("Error adding course to wishlist:", error);
    res.status(500).json({
      success: false,
      message: "Server error while adding course to wishlist",
      error:
        process.env.NODE_ENV === "development"
          ? error.message
          : "Internal server error",
    });
  }
};

/**
 * Remove a course from student's wishlist
 * @route DELETE /api/students/wishlist/remove
 * @access Private (Student)
 */
export const removeFromWishlist = async (req, res) => {
  try {
    const { studentId, courseId } = req.body;

    // Validate required fields
    if (!studentId || !courseId) {
      return res.status(400).json({
        success: false,
        message: "Student ID and Course ID are required",
        errors: {
          studentId: !studentId ? "Student ID is required" : null,
          courseId: !courseId ? "Course ID is required" : null,
        },
      });
    }

    // Verify student exists
    const student = await User.findOne({
      _id: studentId,
      role: { $in: [USER_ROLES.STUDENT, USER_ROLES.CORPORATE_STUDENT] },
      is_active: true,
    });

    if (!student) {
      return res.status(404).json({
        success: false,
        message: "Student not found or inactive",
      });
    }

    // Find student's wishlist
    const wishlist = await Wishlist.findOne({ user: studentId });

    if (!wishlist) {
      return res.status(404).json({
        success: false,
        message: "Wishlist not found",
      });
    }

    // Check if course exists in wishlist
    const courseIndex = wishlist.courses.findIndex(
      (item) => item.course.toString() === courseId.toString(),
    );

    if (courseIndex === -1) {
      return res.status(404).json({
        success: false,
        message: "Course not found in wishlist",
      });
    }

    // Get course details before removal for response
    const course = await Course.findById(courseId).select(
      "course_title course_category",
    );

    // Remove course from wishlist
    wishlist.courses.splice(courseIndex, 1);
    wishlist.lastUpdated = new Date();
    await wishlist.save();

    // Log activity
    try {
      await student.logActivity("course_wishlist_remove", courseId, {
        course_title: course?.course_title || "Unknown Course",
        course_category: course?.course_category || "Unknown",
        removed_at: new Date(),
        wishlist_count: wishlist.courses.length,
      });
    } catch (logError) {
      logger.warn("Failed to log wishlist removal activity", {
        error: logError.message,
      });
    }

    res.status(200).json({
      success: true,
      message: "Course removed from wishlist successfully",
      data: {
        wishlist: {
          id: wishlist._id,
          totalCourses: wishlist.courses.length,
          lastUpdated: wishlist.lastUpdated,
        },
        removedCourse: {
          id: courseId,
          title: course?.course_title || "Unknown Course",
          category: course?.course_category || "Unknown",
        },
      },
    });
  } catch (error) {
    logger.error("Error removing course from wishlist:", error);
    res.status(500).json({
      success: false,
      message: "Server error while removing course from wishlist",
      error:
        process.env.NODE_ENV === "development"
          ? error.message
          : "Internal server error",
    });
  }
};

/**
 * Get student's wishlist with course details
 * @route GET /api/students/wishlist/:studentId
 * @access Private (Student)
 */
export const getWishlist = async (req, res) => {
  try {
    const { studentId } = req.params;
    const {
      page = 1,
      limit = 10,
      sortBy = "addedAt",
      sortOrder = "desc",
    } = req.query;

    // Validate student ID
    if (!studentId) {
      return res.status(400).json({
        success: false,
        message: "Student ID is required",
      });
    }

    // Verify student exists
    const student = await User.findOne({
      _id: studentId,
      role: { $in: [USER_ROLES.STUDENT, USER_ROLES.CORPORATE_STUDENT] },
      is_active: true,
    });

    if (!student) {
      return res.status(404).json({
        success: false,
        message: "Student not found or inactive",
      });
    }

    // Get wishlist with populated course details
    const wishlist = await Wishlist.findOne({ user: studentId })
      .populate({
        path: "courses.course",
        select:
          "course_title course_category course_image course_level prices category_type status meta course_description course_duration no_of_Sessions class_type",
        match: { status: { $in: ["Published", "Upcoming"] } }, // Only include published/upcoming courses
      })
      .lean();

    if (!wishlist) {
      return res.status(200).json({
        success: true,
        message: "Wishlist is empty",
        data: {
          wishlist: {
            totalCourses: 0,
            courses: [],
            lastUpdated: null,
          },
          pagination: {
            currentPage: parseInt(page),
            totalPages: 0,
            totalCourses: 0,
            hasNextPage: false,
            hasPrevPage: false,
          },
        },
      });
    }

    // Filter out courses that couldn't be populated (deleted or unpublished)
    const validCourses = wishlist.courses.filter(
      (item) => item.course !== null,
    );

    // Sort courses
    const sortDirection = sortOrder === "desc" ? -1 : 1;
    validCourses.sort((a, b) => {
      if (sortBy === "addedAt") {
        return sortDirection * (new Date(b.addedAt) - new Date(a.addedAt));
      } else if (sortBy === "title") {
        return (
          sortDirection *
          a.course.course_title.localeCompare(b.course.course_title)
        );
      } else if (sortBy === "category") {
        return (
          sortDirection *
          a.course.course_category.localeCompare(b.course.course_category)
        );
      }
      return 0;
    });

    // Pagination
    const startIndex = (parseInt(page) - 1) * parseInt(limit);
    const endIndex = startIndex + parseInt(limit);
    const paginatedCourses = validCourses.slice(startIndex, endIndex);

    // Format course data for response
    const formattedCourses = paginatedCourses.map((item) => ({
      id: item.course._id,
      title: item.course.course_title,
      category: item.course.course_category,
      image: item.course.course_image,
      level: item.course.course_level,
      duration: item.course.course_duration,
      sessions: item.course.no_of_Sessions,
      class_type: item.course.class_type,
      category_type: item.course.category_type,
      status: item.course.status,
      description:
        typeof item.course.course_description === "string"
          ? item.course.course_description
          : item.course.course_description?.program_overview || "",
      pricing:
        item.course.prices && item.course.prices.length > 0
          ? {
              currency: item.course.prices[0].currency,
              individual: item.course.prices[0].individual,
              batch: item.course.prices[0].batch,
            }
          : null,
      meta: {
        views: item.course.meta?.views || 0,
        ratings: item.course.meta?.ratings || { average: 0, count: 0 },
        enrollments: item.course.meta?.enrollments || 0,
      },
      wishlist_info: {
        addedAt: item.addedAt,
        notificationPreference: item.notificationPreference,
      },
    }));

    // Calculate pagination info
    const totalCourses = validCourses.length;
    const totalPages = Math.ceil(totalCourses / parseInt(limit));
    const currentPage = parseInt(page);

    res.status(200).json({
      success: true,
      message: "Wishlist retrieved successfully",
      data: {
        wishlist: {
          id: wishlist._id,
          totalCourses: totalCourses,
          courses: formattedCourses,
          lastUpdated: wishlist.lastUpdated,
        },
        pagination: {
          currentPage: currentPage,
          totalPages: totalPages,
          totalCourses: totalCourses,
          limit: parseInt(limit),
          hasNextPage: currentPage < totalPages,
          hasPrevPage: currentPage > 1,
        },
      },
    });
  } catch (error) {
    logger.error("Error retrieving wishlist:", error);
    res.status(500).json({
      success: false,
      message: "Server error while retrieving wishlist",
      error:
        process.env.NODE_ENV === "development"
          ? error.message
          : "Internal server error",
    });
  }
};

/**
 * Check if a course is in student's wishlist
 * @route GET /api/students/wishlist/check/:studentId/:courseId
 * @access Private (Student)
 */
export const checkWishlistStatus = async (req, res) => {
  try {
    const { studentId, courseId } = req.params;

    // Validate required parameters
    if (!studentId || !courseId) {
      return res.status(400).json({
        success: false,
        message: "Student ID and Course ID are required",
      });
    }

    // Verify student exists
    const student = await User.findOne({
      _id: studentId,
      role: { $in: [USER_ROLES.STUDENT, USER_ROLES.CORPORATE_STUDENT] },
      is_active: true,
    });

    if (!student) {
      return res.status(404).json({
        success: false,
        message: "Student not found or inactive",
      });
    }

    // Check if course exists in wishlist
    const wishlist = await Wishlist.findOne({
      user: studentId,
      "courses.course": courseId,
    });

    const isInWishlist = !!wishlist;
    let addedAt = null;

    if (isInWishlist) {
      const courseItem = wishlist.courses.find(
        (item) => item.course.toString() === courseId.toString(),
      );
      addedAt = courseItem ? courseItem.addedAt : null;
    }

    res.status(200).json({
      success: true,
      message: "Wishlist status checked successfully",
      data: {
        isInWishlist: isInWishlist,
        addedAt: addedAt,
        studentId: studentId,
        courseId: courseId,
      },
    });
  } catch (error) {
    logger.error("Error checking wishlist status:", error);
    res.status(500).json({
      success: false,
      message: "Server error while checking wishlist status",
      error:
        process.env.NODE_ENV === "development"
          ? error.message
          : "Internal server error",
    });
  }
};

/**
 * Clear entire wishlist for a student
 * @route DELETE /api/students/wishlist/clear/:studentId
 * @access Private (Student)
 */
export const clearWishlist = async (req, res) => {
  try {
    const { studentId } = req.params;

    // Validate student ID
    if (!studentId) {
      return res.status(400).json({
        success: false,
        message: "Student ID is required",
      });
    }

    // Verify student exists
    const student = await User.findOne({
      _id: studentId,
      role: { $in: [USER_ROLES.STUDENT, USER_ROLES.CORPORATE_STUDENT] },
      is_active: true,
    });

    if (!student) {
      return res.status(404).json({
        success: false,
        message: "Student not found or inactive",
      });
    }

    // Find and clear wishlist
    const wishlist = await Wishlist.findOne({ user: studentId });

    if (!wishlist) {
      return res.status(404).json({
        success: false,
        message: "Wishlist not found",
      });
    }

    const clearedCount = wishlist.courses.length;
    wishlist.courses = [];
    wishlist.lastUpdated = new Date();
    await wishlist.save();

    // Log activity
    try {
      await student.logActivity("wishlist_cleared", null, {
        cleared_count: clearedCount,
        cleared_at: new Date(),
      });
    } catch (logError) {
      logger.warn("Failed to log wishlist clear activity", {
        error: logError.message,
      });
    }

    res.status(200).json({
      success: true,
      message: "Wishlist cleared successfully",
      data: {
        clearedCount: clearedCount,
        wishlist: {
          id: wishlist._id,
          totalCourses: 0,
          lastUpdated: wishlist.lastUpdated,
        },
      },
    });
  } catch (error) {
    logger.error("Error clearing wishlist:", error);
    res.status(500).json({
      success: false,
      message: "Server error while clearing wishlist",
      error:
        process.env.NODE_ENV === "development"
          ? error.message
          : "Internal server error",
    });
  }
};

/**
 * Get wishlist statistics for a student
 * @route GET /api/students/wishlist/stats/:studentId
 * @access Private (Student)
 */
export const getWishlistStats = async (req, res) => {
  try {
    const { studentId } = req.params;

    // Validate student ID
    if (!studentId) {
      return res.status(400).json({
        success: false,
        message: "Student ID is required",
      });
    }

    // Verify student exists
    const student = await User.findOne({
      _id: studentId,
      role: { $in: [USER_ROLES.STUDENT, USER_ROLES.CORPORATE_STUDENT] },
      is_active: true,
    });

    if (!student) {
      return res.status(404).json({
        success: false,
        message: "Student not found or inactive",
      });
    }

    // Get wishlist with populated course details
    const wishlist = await Wishlist.findOne({ user: studentId })
      .populate({
        path: "courses.course",
        select: "course_category category_type prices meta",
      })
      .lean();

    if (!wishlist || wishlist.courses.length === 0) {
      return res.status(200).json({
        success: true,
        message: "No wishlist data found",
        data: {
          totalCourses: 0,
          categoryBreakdown: {},
          typeBreakdown: {},
          priceRange: { min: 0, max: 0, average: 0 },
          lastUpdated: null,
        },
      });
    }

    // Filter valid courses
    const validCourses = wishlist.courses.filter(
      (item) => item.course !== null,
    );

    // Calculate statistics
    const categoryBreakdown = {};
    const typeBreakdown = {};
    const prices = [];

    validCourses.forEach((item) => {
      const course = item.course;

      // Category breakdown
      if (course.course_category) {
        categoryBreakdown[course.course_category] =
          (categoryBreakdown[course.course_category] || 0) + 1;
      }

      // Type breakdown
      if (course.category_type) {
        typeBreakdown[course.category_type] =
          (typeBreakdown[course.category_type] || 0) + 1;
      }

      // Price collection
      if (course.prices && course.prices.length > 0) {
        prices.push(course.prices[0].individual || 0);
      }
    });

    // Calculate price statistics
    const priceStats =
      prices.length > 0
        ? {
            min: Math.min(...prices),
            max: Math.max(...prices),
            average:
              Math.round(
                (prices.reduce((sum, price) => sum + price, 0) /
                  prices.length) *
                  100,
              ) / 100,
          }
        : { min: 0, max: 0, average: 0 };

    res.status(200).json({
      success: true,
      message: "Wishlist statistics retrieved successfully",
      data: {
        totalCourses: validCourses.length,
        categoryBreakdown: categoryBreakdown,
        typeBreakdown: typeBreakdown,
        priceRange: priceStats,
        lastUpdated: wishlist.lastUpdated,
      },
    });
  } catch (error) {
    logger.error("Error retrieving wishlist statistics:", error);
    res.status(500).json({
      success: false,
      message: "Server error while retrieving wishlist statistics",
      error:
        process.env.NODE_ENV === "development"
          ? error.message
          : "Internal server error",
    });
  }
};<|MERGE_RESOLUTION|>--- conflicted
+++ resolved
@@ -51,11 +51,7 @@
 // Get all students from Student collection only
 export const getAllStudents = async (req, res) => {
   try {
-<<<<<<< HEAD
-    const { search, page = 1, limit = 20 } = req.query;
-=======
     const { search, page = 1, limit = 1000 } = req.query; // Increased limit to get all students
->>>>>>> 4f7667c5
     
     console.log('getAllStudents called with:', { search, page, limit });
     
@@ -190,9 +186,7 @@
   }
 };
 
-// ===========================
 // WISHLIST MANAGEMENT APIs
-// ===========================
 
 /**
  * Add a course to student's wishlist
