--- conflicted
+++ resolved
@@ -1,10 +1,7 @@
 import express from "express";
 
 import * as certificateController from "../controllers/certificate-controller.js";
-<<<<<<< HEAD
-=======
 import { createDemoCertificate, downloadDemoCertificate } from "../controllers/demoCertificateController.js";
->>>>>>> 0d79b73b
 import { authenticateToken, authorize } from "../middleware/auth.js";
 
 const router = express.Router();
@@ -43,8 +40,6 @@
   certificateController.createDemoEnrollmentAPI
 );
 
-<<<<<<< HEAD
-=======
 // Create demo certificate
 router.post(
   "/demo",
@@ -61,7 +56,6 @@
   downloadDemoCertificate
 );
 
->>>>>>> 0d79b73b
 // Certificate Verification Routes
 // Verify single certificate by certificate number
 router.get(
