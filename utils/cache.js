--- conflicted
+++ resolved
@@ -65,19 +65,6 @@
 
       // Determine if we should use cluster mode
       this.isCluster = process.env.REDIS_CLUSTER_ENABLED === "true";
-<<<<<<< HEAD
-
-      // Set a shorter timeout for development
-      const connectTimeout = process.env.NODE_ENV === 'development' ? 5000 : 30000;
-      const commandTimeout = process.env.NODE_ENV === 'development' ? 3000 : 10000;
-
-      if (this.isCluster) {
-        await this.initCluster(connectTimeout, commandTimeout);
-      } else {
-        await this.initSingleNode(connectTimeout, commandTimeout);
-      }
-
-=======
 
       if (this.isCluster) {
         await this.initCluster();
@@ -85,7 +72,6 @@
         await this.initSingleNode();
       }
 
->>>>>>> 4f7667c5
       // Setup periodic health check and cleanup
       this.setupHealthCheck();
       this.setupPeriodicCleanup();
@@ -97,11 +83,7 @@
   /**
    * Initialize Redis cluster connection
    */
-<<<<<<< HEAD
-  async initCluster(connectTimeout, commandTimeout) {
-=======
   async initCluster() {
->>>>>>> 4f7667c5
     const clusterNodes = this.getClusterNodes();
 
     logger.redis.info(
@@ -113,15 +95,10 @@
       useReplicas: true,
       defaults: {
         socket: {
-<<<<<<< HEAD
-          connectTimeout: connectTimeout,
-          commandTimeout: commandTimeout,
-=======
           connectTimeout:
             parseInt(process.env.REDIS_CONNECT_TIMEOUT, 10) || 10000,
           commandTimeout:
             parseInt(process.env.REDIS_COMMAND_TIMEOUT, 10) || 5000,
->>>>>>> 4f7667c5
           keepAlive: true,
           noDelay: true,
         },
@@ -145,11 +122,7 @@
   /**
    * Initialize single Redis node with connection pooling
    */
-<<<<<<< HEAD
-  async initSingleNode(connectTimeout, commandTimeout) {
-=======
   async initSingleNode() {
->>>>>>> 4f7667c5
     const redisHost = process.env.REDIS_HOST || "localhost";
     const redisPort = parseInt(process.env.REDIS_PORT, 10) || 6379;
 
@@ -165,15 +138,10 @@
         socket: {
           host: redisHost,
           port: redisPort,
-<<<<<<< HEAD
-          connectTimeout: connectTimeout,
-          commandTimeout: commandTimeout,
-=======
           connectTimeout:
             parseInt(process.env.REDIS_CONNECT_TIMEOUT, 10) || 30000,
           commandTimeout:
             parseInt(process.env.REDIS_COMMAND_TIMEOUT, 10) || 10000,
->>>>>>> 4f7667c5
           lazyConnect: false, // Connect immediately for pool
           keepAlive: true,
           noDelay: true,
@@ -259,7 +227,6 @@
 
     this.cluster.on("close", () => {
       logger.redis.warn("Redis cluster connection closed");
-<<<<<<< HEAD
       this.connected = false;
     });
 
@@ -318,66 +285,6 @@
       logger.redis.warn(`Redis client ${index} connection ended`);
       this.connected = false;
     });
-=======
-      this.connected = false;
-    });
-
-    this.cluster.on("reconnecting", () => {
-      this.reconnectAttempts++;
-      logger.redis.info(
-        `Redis cluster reconnecting (attempt ${this.reconnectAttempts})`,
-      );
-    });
-
-    this.cluster.on("node error", (err, node) => {
-      logger.redis.error(
-        `Redis cluster node error on ${node.host}:${node.port}`,
-        { error: err && err.message ? err.message : "Unknown error" },
-      );
-    });
-  }
-
-  /**
-   * Setup event handlers for individual client connections
-   */
-  setupClientEventHandlers(client, index) {
-    client.on("error", (err) => {
-      this.stats.connectionErrors++;
-      this.stats.lastError = err && err.message ? err.message : "Unknown error";
-      try {
-        const errorMessage = err && err.message ? err.message : "Unknown error";
-        logger.redis.error(`Redis client ${index} error: ${errorMessage}`, {
-          stack: err && err.stack ? err.stack : "No stack trace available",
-          code: err && err.code ? err.code : "Unknown code",
-        });
-      } catch (logError) {
-        console.error("Error logging Redis error:", logError);
-      }
-      this.connected = false;
-    });
-
-    client.on("connect", () => {
-      logger.redis.info(`Redis client ${index} connected successfully`);
-      this.connected = true;
-      this.reconnectAttempts = 0;
-    });
-
-    client.on("ready", () => {
-      logger.redis.debug(`Redis client ${index} ready for operations`);
-    });
-
-    client.on("reconnecting", () => {
-      this.reconnectAttempts++;
-      logger.redis.info(
-        `Redis client ${index} reconnecting (attempt ${this.reconnectAttempts})`,
-      );
-    });
-
-    client.on("end", () => {
-      logger.redis.warn(`Redis client ${index} connection ended`);
-      this.connected = false;
-    });
->>>>>>> 4f7667c5
   }
 
   /**
@@ -393,40 +300,29 @@
       attempts: this.reconnectAttempts,
     });
 
-<<<<<<< HEAD
+    // Specific error handling
+    if (errorMessage.includes("WRONGPASS") || errorMessage.includes("AUTH")) {
+      logger.redis.error(
+        "Redis authentication failed - Please check credentials in .env file",
+      );
+    } else if (errorMessage.includes("ECONNREFUSED")) {
+      logger.redis.error("Redis connection refused - Is Redis server running?");
+    } else if (errorMessage.includes("ETIMEDOUT")) {
+      logger.redis.error(
+        "Redis connection timeout - Check network connectivity",
+      );
+    }
+
     this.connected = false;
 
-    // If we've exceeded max reconnect attempts, disable Redis
-    if (this.reconnectAttempts >= this.maxReconnectAttempts) {
-      logger.redis.warn(
-        `Maximum Redis reconnection attempts (${this.maxReconnectAttempts}) exceeded. Disabling Redis for this session.`,
-      );
-      process.env.REDIS_ENABLED = "false";
-      return;
-    }
-
-    // Attempt reconnection with exponential backoff
-    const delay = Math.min(1000 * Math.pow(2, this.reconnectAttempts), 30000);
-    logger.redis.info(
-      `Scheduling Redis reconnection attempt ${this.reconnectAttempts + 1} in ${delay}ms`,
+    // Don't throw error - allow application to continue without Redis
+    logger.redis.warn(
+      "Redis connection failed - application will continue without caching",
     );
-
-    setTimeout(async () => {
-      try {
-        if (this.isCluster) {
-          await this.initCluster();
-        } else {
-          await this.initSingleNode();
-        }
-      } catch (reconnectError) {
-        this.reconnectAttempts++;
-        this.handleConnectionError(reconnectError);
-      }
-    }, delay);
-  }
-
-  /**
-   * Handle initialization errors gracefully without crashing the server
+  }
+
+  /**
+   * Handle initialization errors
    */
   handleInitError(error) {
     const errorMessage =
@@ -439,16 +335,9 @@
     });
 
     this.connected = false;
-    
-    // Disable Redis for this session to prevent further connection attempts
-    process.env.REDIS_ENABLED = "false";
-    
     logger.redis.warn(
-      "Redis initialization failed - application will continue without caching. Redis has been disabled for this session.",
+      "Redis initialization failed - application will continue without caching",
     );
-    
-    // Don't throw the error - let the application continue without Redis
-    // This prevents the server from crashing due to Redis connection issues
   }
 
   /**
@@ -526,123 +415,6 @@
   }
 
   /**
-=======
-    // Specific error handling
-    if (errorMessage.includes("WRONGPASS") || errorMessage.includes("AUTH")) {
-      logger.redis.error(
-        "Redis authentication failed - Please check credentials in .env file",
-      );
-    } else if (errorMessage.includes("ECONNREFUSED")) {
-      logger.redis.error("Redis connection refused - Is Redis server running?");
-    } else if (errorMessage.includes("ETIMEDOUT")) {
-      logger.redis.error(
-        "Redis connection timeout - Check network connectivity",
-      );
-    }
-
-    this.connected = false;
-
-    // Don't throw error - allow application to continue without Redis
-    logger.redis.warn(
-      "Redis connection failed - application will continue without caching",
-    );
-  }
-
-  /**
-   * Handle initialization errors
-   */
-  handleInitError(error) {
-    const errorMessage =
-      error && error.message ? error.message : "Unknown initialization error";
-
-    logger.redis.error(`Redis initialization failed: ${errorMessage}`, {
-      stack: error && error.stack ? error.stack : "No stack trace",
-      host: process.env.REDIS_HOST || "localhost",
-      port: process.env.REDIS_PORT || 6379,
-    });
-
-    this.connected = false;
-    logger.redis.warn(
-      "Redis initialization failed - application will continue without caching",
-    );
-  }
-
-  /**
-   * Get an available client from the pool (round-robin)
-   */
-  getClient() {
-    if (this.isCluster && this.cluster) {
-      return this.cluster;
-    }
-
-    if (!this.connected || this.connectionPool.length === 0) {
-      return null;
-    }
-
-    // Simple round-robin selection
-    const index = this.stats.operations % this.connectionPool.length;
-    return this.connectionPool[index];
-  }
-
-  /**
-   * Setup periodic health check with intelligent monitoring
-   */
-  setupHealthCheck() {
-    if (this.healthCheckInterval) {
-      clearInterval(this.healthCheckInterval);
-    }
-
-    // Check Redis connection every 30 seconds
-    this.healthCheckInterval = setInterval(async () => {
-      try {
-        if (!this.connected) {
-          logger.redis.debug(
-            "Health Check: Not connected, attempting reconnection",
-          );
-          await this.attemptReconnection();
-          return;
-        }
-
-        const client = this.getClient();
-        if (!client) {
-          logger.redis.warn("Health Check: No available clients");
-          return;
-        }
-
-        // Perform health check with timeout
-        const pingPromise = client.ping();
-        const timeoutPromise = new Promise((_, reject) =>
-          setTimeout(() => reject(new Error("Health check timeout")), 5000),
-        );
-
-        const pingResult = await Promise.race([pingPromise, timeoutPromise]);
-
-        if (pingResult === "PONG") {
-          logger.redis.debug("Health Check: Connection healthy");
-
-          // Reset reconnect attempts on successful health check
-          this.reconnectAttempts = 0;
-        } else {
-          logger.redis.warn("Health Check: Unexpected ping response", {
-            response: pingResult,
-          });
-        }
-      } catch (error) {
-        this.stats.errors++;
-        this.stats.lastError = error.message;
-        logger.redis.error(`Health Check Failed: ${error.message}`);
-        this.connected = false;
-
-        // Attempt reconnection if we haven't exceeded max attempts
-        if (this.reconnectAttempts < this.maxReconnectAttempts) {
-          await this.attemptReconnection();
-        }
-      }
-    }, 30000); // 30 seconds
-  }
-
-  /**
->>>>>>> 4f7667c5
    * Setup periodic cleanup of expired keys and maintenance
    */
   setupPeriodicCleanup() {
@@ -863,8 +635,6 @@
 
       // Use SETEX for better performance (atomic set with expiration)
       await client.setEx(key, expireTime, serializedValue);
-<<<<<<< HEAD
-=======
       return true;
     } catch (error) {
       this.stats.errors++;
@@ -951,100 +721,10 @@
       });
 
       await pipeline.exec();
->>>>>>> 4f7667c5
       return true;
     } catch (error) {
       this.stats.errors++;
       this.stats.lastError = error.message;
-<<<<<<< HEAD
-      logger.redis.error(`Set error for key ${key}:`, { error: error.message });
-      return false;
-    }
-  }
-
-  /**
-   * Advanced multi-get with pipelining
-   */
-  async mget(keys) {
-    this.stats.operations += keys.length;
-
-    try {
-      if (!this.connected || keys.length === 0) {
-        this.stats.misses += keys.length;
-        return {};
-      }
-
-      const client = this.getClient();
-      if (!client) {
-        this.stats.misses += keys.length;
-        return {};
-      }
-
-      const values = await client.mGet(keys);
-      const result = {};
-
-      keys.forEach((key, index) => {
-        const value = values[index];
-        if (value) {
-          this.stats.hits++;
-          try {
-            result[key] = JSON.parse(value);
-          } catch (parseError) {
-            result[key] = value;
-          }
-        } else {
-          this.stats.misses++;
-          result[key] = null;
-        }
-      });
-
-      return result;
-    } catch (error) {
-      this.stats.errors++;
-      this.stats.lastError = error.message;
-      logger.redis.error(`Multi-get error:`, { error: error.message, keys });
-      return {};
-    }
-  }
-
-  /**
-   * Advanced multi-set with pipelining
-   */
-  async mset(keyValuePairs, expireTime = 3600) {
-    const keys = Object.keys(keyValuePairs);
-    this.stats.operations += keys.length;
-
-    try {
-      if (!this.connected || keys.length === 0) return false;
-
-      const client = this.getClient();
-      if (!client) return false;
-
-      // Prepare data for MSET
-      const msetData = [];
-      keys.forEach((key) => {
-        const value = keyValuePairs[key];
-        const serializedValue =
-          typeof value === "string" ? value : JSON.stringify(value);
-        msetData.push(key, serializedValue);
-      });
-
-      // Use pipeline for better performance
-      const pipeline = client.multi();
-      pipeline.mSet(msetData);
-
-      // Set expiration for each key
-      keys.forEach((key) => {
-        pipeline.expire(key, expireTime);
-      });
-
-      await pipeline.exec();
-      return true;
-    } catch (error) {
-      this.stats.errors++;
-      this.stats.lastError = error.message;
-=======
->>>>>>> 4f7667c5
       logger.redis.error(`Multi-set error:`, { error: error.message, keys });
       return false;
     }
