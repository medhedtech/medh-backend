--- conflicted
+++ resolved
@@ -356,13 +356,10 @@
     } else {
       // Standard HTTP server for development or when HTTPS is not configured
       httpServer = http.createServer(app);
-<<<<<<< HEAD
-=======
       // Increase server timeouts for large uploads (up to 5GB multi-hour uploads)
       httpServer.headersTimeout = 2 * 60 * 60 * 1000; // 2 hours
       httpServer.keepAliveTimeout = 2 * 60 * 60 * 1000; // 2 hours
       httpServer.requestTimeout = 0; // Disable request timeout
->>>>>>> 4f7667c5
       httpServer.listen(PORT, () => {
         logger.info(`HTTP Server running on port ${PORT} in ${ENV_VARS.NODE_ENV} mode`);
         logger.connection.success("HTTP Server", {
