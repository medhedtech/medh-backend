const express = require("express");
const bodyParser = require("body-parser");
const cors = require("cors");
const { ENV_VARS } = require("./config/envVars");
const fileUpload = require("express-fileupload");
const cron = require("node-cron");
const helmet = require('helmet');
const compression = require('compression');
const mongoSanitize = require('express-mongo-sanitize');
const logger = require('./utils/logger');
const mongoose = require('mongoose');
<<<<<<< HEAD
const securityMiddleware = require('./middleware/security');
=======
// const securityMiddleware = require('./middleware/security');
>>>>>>> e6789db4

// Import routes
const router = require("./routes");
const connectDB = require("./config/db");
const { statusUpdater } = require("./cronjob/inactive-meetings");

const app = express();

<<<<<<< HEAD
// Apply security middleware (includes helmet, mongoSanitize, compression, and CORS)
securityMiddleware(app);
=======
// Security middleware
app.use(helmet({
  crossOriginResourcePolicy: { policy: "cross-origin" }
}));
app.use(mongoSanitize());
app.use(compression());
>>>>>>> e6789db4

// Configure CORS
const isDev = process.env.NODE_ENV !== 'production';
// Configure origin handling based on environment
let corsOrigin;

if (isDev) {
  // In development, allow all origins for easier local development
  corsOrigin = true; // This allows all origins in development
  logger.info('CORS: Development mode - allowing all origins');
} else {
  // In production, use a strict allowlist
  const allowedDomains = [
    'http://api.medh.co', 
    'https://api.medh.co',
    'http://www.medh.co',
    'https://www.medh.co',
    'http://medh.co',
    'https://medh.co'
  ];
  const configuredOrigins = (ENV_VARS.ALLOWED_ORIGINS || process.env.ALLOWED_ORIGINS || '').split(',').filter(Boolean);
  // Add configured origins to our allowlist
  allowedDomains.push(...configuredOrigins);
  
  // Use function to validate origins in production
  corsOrigin = function(origin, callback) {
    // For requests without origin (like mobile apps, curl, etc.)
    if (!origin) {
      return callback(null, true);
    }
    
    if (allowedDomains.indexOf(origin) !== -1) {
      callback(null, true);
    } else {
      logger.warn(`CORS blocked request from origin: ${origin}`);
      callback(new Error(`Origin ${origin} not allowed by CORS`));
    }
  };
  
  logger.info(`CORS allowed origins in production: ${allowedDomains.join(', ')}`);
}

const corsOptions = {
  origin: corsOrigin,
  methods: ['GET', 'POST', 'PUT', 'DELETE', 'OPTIONS', 'PATCH'],
  allowedHeaders: [
    // Authentication headers
    'Authorization',
    'x-access-token',
    'X-API-Key',
    'X-Auth-Token',
    
    // Content negotiation
    'Accept',
    'Content-Type',
    'Content-Length',
    'Content-Disposition',
    'Accept-Encoding',
    'Accept-Language',
    
    // Request context
    'X-Requested-With',
    'Origin',
    'Referer',
    'User-Agent',
    
    // Caching & Validation
    'Cache-Control',
    'If-None-Match',
    'If-Modified-Since',
    'Pragma',
    'Expires',
    
    // Security
    'X-CSRF-Token',
    'X-XSRF-Token',
    
    // Custom application headers
    'X-Forwarded-For',
    'X-Forwarded-Proto',
    'X-Correlation-ID',
    'X-Request-ID'
  ],
  exposedHeaders: [
    'Content-Disposition',
    'X-Request-ID',
    'X-Correlation-ID'
  ],
  credentials: true,
  maxAge: 86400, // Cache preflight request for 24 hours
  optionsSuccessStatus: 204
};

// Apply CORS middleware
app.use(cors(corsOptions));

// Handle OPTIONS preflight requests explicitly
app.options('*', cors(corsOptions));

// Basic Middleware
app.use(express.static("public"));
app.use(express.urlencoded({ extended: true }));
app.use(bodyParser.json({ limit: "128mb", extended: true }));
app.use(express.json());
app.use(fileUpload({
  limits: { fileSize: 500 * 1024 * 1024 }, // 50MB max file size
  useTempFiles: true,
  tempFileDir: '/tmp/'
}));

// Request logging
app.use((req, res, next) => {
  logger.info(`${req.method} ${req.url}`, {
    ip: req.ip,
    userAgent: req.get('user-agent')
  });
  next();
});

// Final CORS header enforcer - ensures headers aren't stripped by other middleware
app.use((req, res, next) => {
  const origin = req.headers.origin;
  if (origin && (process.env.ALLOWED_ORIGINS || '').split(',').includes(origin)) {
    // Ensure CORS headers are set properly for allowed origins
    res.setHeader('Access-Control-Allow-Origin', origin);
    res.setHeader('Access-Control-Allow-Methods', 'GET, POST, PUT, DELETE, OPTIONS, PATCH');
    res.setHeader('Access-Control-Allow-Headers', 'X-Requested-With, Content-Type, Authorization, Accept');
    res.setHeader('Access-Control-Allow-Credentials', 'true');
    
    // For OPTIONS requests, immediately respond with 204
    if (req.method === 'OPTIONS') {
      res.setHeader('Access-Control-Max-Age', '86400');
      return res.status(204).end();
    }
  }
  next();
});

// Routes
app.use("/api/v1", router);
app.use((req, res) => {
  res.status(404).json({ message: "Invalid route" });
});

// Schedule the job to run every minute
// cron.schedule("* * * * *", () => {
//   console.log("Running scheduled job...");
//   statusUpdater();
// });

// Global error handler
app.use((err, req, res, next) => {
  logger.error('Unhandled error:', err);
  res.status(err.status || 500).json({
    status: 'error',
    message: process.env.NODE_ENV === 'production' 
      ? 'Internal server error' 
      : err.message
  });
});

// Initialize DB connection
connectDB();

// Start server
const PORT = ENV_VARS.PORT;
const server = app.listen(PORT, () => {
  logger.info(`Server running on port ${PORT} in ${process.env.NODE_ENV} mode`);
});

// Graceful shutdown handling
const gracefulShutdown = () => {
  logger.info('Received shutdown signal. Starting graceful shutdown...');
  server.close(async () => {
    logger.info('Closed express server');
    try {
      await mongoose.connection.close();
      logger.info('Closed MongoDB connection');
      process.exit(0);
    } catch (err) {
      logger.error('Error during shutdown:', err);
      process.exit(1);
    }
  });

  // Force shutdown after 30 seconds
  setTimeout(() => {
    logger.error('Could not close connections in time, forcefully shutting down');
    process.exit(1);
  }, 30000);
};

process.on('SIGTERM', gracefulShutdown);
process.on('SIGINT', gracefulShutdown);
process.on('uncaughtException', (err) => {
  logger.error('Uncaught Exception:', err);
  gracefulShutdown();
});
process.on('unhandledRejection', (err) => {
  logger.error('Unhandled Rejection:', err);
  gracefulShutdown();
});

module.exports = app;<|MERGE_RESOLUTION|>--- conflicted
+++ resolved
@@ -9,11 +9,7 @@
 const mongoSanitize = require('express-mongo-sanitize');
 const logger = require('./utils/logger');
 const mongoose = require('mongoose');
-<<<<<<< HEAD
-const securityMiddleware = require('./middleware/security');
-=======
 // const securityMiddleware = require('./middleware/security');
->>>>>>> e6789db4
 
 // Import routes
 const router = require("./routes");
@@ -22,17 +18,12 @@
 
 const app = express();
 
-<<<<<<< HEAD
-// Apply security middleware (includes helmet, mongoSanitize, compression, and CORS)
-securityMiddleware(app);
-=======
 // Security middleware
 app.use(helmet({
   crossOriginResourcePolicy: { policy: "cross-origin" }
 }));
 app.use(mongoSanitize());
 app.use(compression());
->>>>>>> e6789db4
 
 // Configure CORS
 const isDev = process.env.NODE_ENV !== 'production';
